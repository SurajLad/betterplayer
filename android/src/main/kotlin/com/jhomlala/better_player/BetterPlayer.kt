--- conflicted
+++ resolved
@@ -381,15 +381,11 @@
     ): MediaSource {
         val type: Int
         if (formatHint == null) {
-<<<<<<< HEAD
-            type = Util.inferContentType(uri)
-=======
             var lastPathSegment = uri.lastPathSegment
             if (lastPathSegment == null) {
                 lastPathSegment = ""
             }
             type = Util.inferContentTypeForExtension(lastPathSegment)
->>>>>>> 91a96255
         } else {
             type = when (formatHint) {
                 FORMAT_SS -> C.CONTENT_TYPE_SS
@@ -414,25 +410,6 @@
             C.CONTENT_TYPE_SS -> SsMediaSource.Factory(
                 DefaultSsChunkSource.Factory(mediaDataSourceFactory),
                 DefaultDataSource.Factory(context, mediaDataSourceFactory)
-<<<<<<< HEAD
-            )
-                .apply {
-                    if (drmSessionManagerProvider != null) {
-                        setDrmSessionManagerProvider(drmSessionManagerProvider!!)
-                    }
-                }
-                .createMediaSource(mediaItem)
-            C.CONTENT_TYPE_DASH -> DashMediaSource.Factory(
-                DefaultDashChunkSource.Factory(mediaDataSourceFactory),
-                DefaultDataSource.Factory(context, mediaDataSourceFactory)
-            )
-                .apply {
-                    if (drmSessionManagerProvider != null) {
-                        setDrmSessionManagerProvider(drmSessionManagerProvider!!)
-                    }
-                }
-                .createMediaSource(mediaItem)
-=======
             ).apply {
                 if (drmSessionManagerProvider != null) {
                     setDrmSessionManagerProvider(drmSessionManagerProvider!!)
@@ -446,26 +423,11 @@
                     setDrmSessionManagerProvider(drmSessionManagerProvider!!)
                 }
             }.createMediaSource(mediaItem)
->>>>>>> 91a96255
             C.CONTENT_TYPE_HLS -> HlsMediaSource.Factory(mediaDataSourceFactory)
                 .apply {
                     if (drmSessionManagerProvider != null) {
                         setDrmSessionManagerProvider(drmSessionManagerProvider!!)
                     }
-<<<<<<< HEAD
-                }
-                .createMediaSource(mediaItem)
-            C.CONTENT_TYPE_OTHER -> ProgressiveMediaSource.Factory(
-                mediaDataSourceFactory,
-                DefaultExtractorsFactory()
-            )
-                .apply {
-                    if (drmSessionManagerProvider != null) {
-                        setDrmSessionManagerProvider(drmSessionManagerProvider!!)
-                    }
-                }
-                .createMediaSource(mediaItem)
-=======
                 }.createMediaSource(mediaItem)
             C.CONTENT_TYPE_OTHER -> ProgressiveMediaSource.Factory(
                 mediaDataSourceFactory,
@@ -475,7 +437,6 @@
                     setDrmSessionManagerProvider(drmSessionManagerProvider!!)
                 }
             }.createMediaSource(mediaItem)
->>>>>>> 91a96255
             else -> {
                 throw IllegalStateException("Unsupported type: $type")
             }
@@ -755,17 +716,12 @@
         if (mappedTrackInfo != null) {
             val builder = trackSelector.parameters.buildUpon()
                 .setRendererDisabled(rendererIndex, false)
-<<<<<<< HEAD
-                .addOverride(TrackSelectionOverride(mappedTrackInfo.getTrackGroups(rendererIndex)
-                    .get(groupIndex), rendererIndex)
-=======
                 .addOverride(
                     TrackSelectionOverride(
                         mappedTrackInfo.getTrackGroups(rendererIndex).get(groupIndex),
                         mappedTrackInfo.getTrackGroups(rendererIndex)
                             .indexOf(mappedTrackInfo.getTrackGroups(rendererIndex).get(groupIndex))
                     )
->>>>>>> 91a96255
                 )
                 .build()
 
