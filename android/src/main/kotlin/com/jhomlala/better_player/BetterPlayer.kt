--- conflicted
+++ resolved
@@ -410,11 +410,7 @@
                     }
                 }
                 .createMediaSource(mediaItem)
-<<<<<<< HEAD
-            C.CONTENT_TYPE_DASH -> DashMediaSource.Factory(
-=======
             C.CONTENT_TYPE_SS -> DashMediaSource.Factory(
->>>>>>> 7e78a6b1
                 DefaultDashChunkSource.Factory(mediaDataSourceFactory),
                 DefaultDataSource.Factory(context, mediaDataSourceFactory)
             )
