buildscript {
<<<<<<< HEAD
    ext.kotlinVersion = "1.6.10"
    ext.gradleVersion = "7.0.2"
=======
    ext.kotlinVersion = "1.7.10"
    ext.gradleVersion = "7.3.0"
>>>>>>> 61621be0
    ext.multidexVersion = "2.0.1"
    repositories {
        google()
        mavenCentral()
    }

    dependencies {
        classpath "com.android.tools.build:gradle:$gradleVersion"
        classpath "org.jetbrains.kotlin:kotlin-gradle-plugin:$kotlinVersion"
    }
}

allprojects {
    repositories {
        google()
        mavenCentral()
    }
}

rootProject.buildDir = '../build'
subprojects {
    project.buildDir = "${rootProject.buildDir}/${project.name}"
}
subprojects {
    project.evaluationDependsOn(':app')
}

task clean(type: Delete) {
    delete rootProject.buildDir
}<|MERGE_RESOLUTION|>--- conflicted
+++ resolved
@@ -1,11 +1,6 @@
 buildscript {
-<<<<<<< HEAD
-    ext.kotlinVersion = "1.6.10"
-    ext.gradleVersion = "7.0.2"
-=======
     ext.kotlinVersion = "1.7.10"
     ext.gradleVersion = "7.3.0"
->>>>>>> 61621be0
     ext.multidexVersion = "2.0.1"
     repositories {
         google()
