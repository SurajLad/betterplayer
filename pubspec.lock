# Generated by pub
# See https://dart.dev/tools/pub/glossary#lockfile
packages:
  async:
    dependency: transitive
    description:
      name: async
      sha256: bfe67ef28df125b7dddcea62755991f807aa39a2492a23e1550161692950bbe0
      url: "https://pub.dev"
    source: hosted
    version: "2.10.0"
  boolean_selector:
    dependency: transitive
    description:
      name: boolean_selector
      sha256: "6cfb5af12253eaf2b368f07bacc5a80d1301a071c73360d746b7f2e32d762c66"
      url: "https://pub.dev"
    source: hosted
    version: "2.1.1"
  characters:
    dependency: transitive
    description:
      name: characters
      sha256: e6a326c8af69605aec75ed6c187d06b349707a27fbff8222ca9cc2cff167975c
      url: "https://pub.dev"
    source: hosted
    version: "1.2.1"
  clock:
    dependency: transitive
    description:
      name: clock
      sha256: cb6d7f03e1de671e34607e909a7213e31d7752be4fb66a86d29fe1eb14bfb5cf
      url: "https://pub.dev"
    source: hosted
    version: "1.1.1"
  collection:
    dependency: "direct main"
    description:
      name: collection
      sha256: cfc915e6923fe5ce6e153b0723c753045de46de1b4d63771530504004a45fae0
      url: "https://pub.dev"
    source: hosted
    version: "1.17.0"
  csslib:
    dependency: transitive
    description:
      name: csslib
      sha256: b36c7f7e24c0bdf1bf9a3da461c837d1de64b9f8beb190c9011d8c72a3dfd745
      url: "https://pub.dev"
    source: hosted
    version: "0.17.2"
  cupertino_icons:
    dependency: "direct main"
    description:
      name: cupertino_icons
      sha256: e35129dc44c9118cee2a5603506d823bab99c68393879edb440e0090d07586be
      url: "https://pub.dev"
    source: hosted
    version: "1.0.5"
  fake_async:
    dependency: transitive
    description:
      name: fake_async
      sha256: "511392330127add0b769b75a987850d136345d9227c6b94c96a04cf4a391bf78"
      url: "https://pub.dev"
    source: hosted
    version: "1.3.1"
  ffi:
    dependency: transitive
    description:
      name: ffi
      sha256: a38574032c5f1dd06c4aee541789906c12ccaab8ba01446e800d9c5b79c4a978
      url: "https://pub.dev"
    source: hosted
    version: "2.0.1"
  file:
    dependency: transitive
    description:
      name: file
      sha256: "1b92bec4fc2a72f59a8e15af5f52cd441e4a7860b49499d69dfa817af20e925d"
      url: "https://pub.dev"
    source: hosted
    version: "6.1.4"
  flutter:
    dependency: "direct main"
    description: flutter
    source: sdk
    version: "0.0.0"
  flutter_localizations:
    dependency: "direct dev"
    description: flutter
    source: sdk
    version: "0.0.0"
  flutter_test:
    dependency: "direct dev"
    description: flutter
    source: sdk
    version: "0.0.0"
  flutter_web_plugins:
    dependency: transitive
    description: flutter
    source: sdk
    version: "0.0.0"
  flutter_widget_from_html_core:
    dependency: "direct main"
    description:
      name: flutter_widget_from_html_core
      sha256: e8f4f8b461a140ffb7c71f938bc76efc758893e7468843d9dbf70cb0b9e900cb
      url: "https://pub.dev"
    source: hosted
    version: "0.8.5+3"
  fwfh_text_style:
    dependency: transitive
    description:
      name: fwfh_text_style
      sha256: "37806ee0222f79b6e8d4c698c322c897eae6a817258156f40aeece4e588fac60"
      url: "https://pub.dev"
    source: hosted
    version: "2.22.08+1"
  html:
    dependency: transitive
    description:
      name: html
      sha256: bfef906cbd4e78ef49ae511d9074aebd1d2251482ef601a280973e8b58b51bbf
      url: "https://pub.dev"
    source: hosted
    version: "0.15.0"
  intl:
    dependency: transitive
    description:
      name: intl
      sha256: "910f85bce16fb5c6f614e117efa303e85a1731bb0081edf3604a2ae6e9a3cc91"
      url: "https://pub.dev"
    source: hosted
    version: "0.17.0"
  js:
    dependency: transitive
    description:
      name: js
      sha256: "5528c2f391ededb7775ec1daa69e65a2d61276f7552de2b5f7b8d34ee9fd4ab7"
      url: "https://pub.dev"
    source: hosted
    version: "0.6.5"
  lint:
    dependency: "direct dev"
    description:
      name: lint
      sha256: "4a539aa34ec5721a2c7574ae2ca0336738ea4adc2a34887d54b7596310b33c85"
      url: "https://pub.dev"
    source: hosted
    version: "1.10.0"
  matcher:
    dependency: transitive
    description:
      name: matcher
      sha256: "16db949ceee371e9b99d22f88fa3a73c4e59fd0afed0bd25fc336eb76c198b72"
      url: "https://pub.dev"
    source: hosted
    version: "0.12.13"
  material_color_utilities:
    dependency: transitive
    description:
      name: material_color_utilities
      sha256: d92141dc6fe1dad30722f9aa826c7fbc896d021d792f80678280601aff8cf724
      url: "https://pub.dev"
    source: hosted
    version: "0.2.0"
  meta:
    dependency: "direct main"
    description:
      name: meta
      sha256: "6c268b42ed578a53088d834796959e4a1814b5e9e164f147f580a386e5decf42"
      url: "https://pub.dev"
    source: hosted
    version: "1.8.0"
  path:
    dependency: transitive
    description:
      name: path
      sha256: db9d4f58c908a4ba5953fcee2ae317c94889433e5024c27ce74a37f94267945b
      url: "https://pub.dev"
    source: hosted
    version: "1.8.2"
  path_provider:
    dependency: "direct main"
    description:
      name: path_provider
      sha256: "050e8e85e4b7fecdf2bb3682c1c64c4887a183720c802d323de8a5fd76d372dd"
      url: "https://pub.dev"
    source: hosted
    version: "2.0.11"
  path_provider_android:
    dependency: transitive
    description:
      name: path_provider_android
      sha256: "4d5542667150f5b779ba411dd5dc0b674a85d1355e45bda2877e0e82f4ad08d8"
      url: "https://pub.dev"
    source: hosted
    version: "2.0.20"
  path_provider_ios:
    dependency: transitive
    description:
      name: path_provider_ios
      sha256: "03d639406f5343478352433f00d3c4394d52dac8df3d847869c5e2333e0bbce8"
      url: "https://pub.dev"
    source: hosted
    version: "2.0.11"
  path_provider_linux:
    dependency: transitive
    description:
      name: path_provider_linux
      sha256: ab0987bf95bc591da42dffb38c77398fc43309f0b9b894dcc5d6f40c4b26c379
      url: "https://pub.dev"
    source: hosted
    version: "2.1.7"
  path_provider_macos:
    dependency: transitive
    description:
      name: path_provider_macos
      sha256: "2a97e7fbb7ae9dcd0dfc1220a78e9ec3e71da691912e617e8715ff2a13086ae8"
      url: "https://pub.dev"
    source: hosted
    version: "2.0.6"
  path_provider_platform_interface:
    dependency: transitive
    description:
      name: path_provider_platform_interface
      sha256: "27dc7a224fcd07444cb5e0e60423ccacea3e13cf00fc5282ac2c918132da931d"
      url: "https://pub.dev"
    source: hosted
    version: "2.0.4"
  path_provider_windows:
    dependency: transitive
    description:
      name: path_provider_windows
      sha256: bcabbe399d4042b8ee687e17548d5d3f527255253b4a639f5f8d2094a9c2b45c
      url: "https://pub.dev"
    source: hosted
    version: "2.1.3"
  petitparser:
    dependency: transitive
    description:
      name: petitparser
      sha256: "2ebb289dc4764ec397f5cd3ca9881c6d17196130a7d646ed022a0dd9c2e25a71"
      url: "https://pub.dev"
    source: hosted
    version: "5.0.0"
  platform:
    dependency: transitive
    description:
      name: platform
      sha256: "4a451831508d7d6ca779f7ac6e212b4023dd5a7d08a27a63da33756410e32b76"
      url: "https://pub.dev"
    source: hosted
    version: "3.1.0"
  plugin_platform_interface:
    dependency: transitive
    description:
      name: plugin_platform_interface
<<<<<<< HEAD
      sha256: "6a2128648c854906c53fa8e33986fc0247a1116122f9534dd20e3ab9e16a32bc"
      url: "https://pub.dev"
    source: hosted
    version: "2.1.4"
=======
      sha256: dbf0f707c78beedc9200146ad3cb0ab4d5da13c246336987be6940f026500d3a
      url: "https://pub.dev"
    source: hosted
    version: "2.1.3"
>>>>>>> 61621be0
  process:
    dependency: transitive
    description:
      name: process
      sha256: "53fd8db9cec1d37b0574e12f07520d582019cb6c44abf5479a01505099a34a09"
      url: "https://pub.dev"
    source: hosted
    version: "4.2.4"
  sky_engine:
    dependency: transitive
    description: flutter
    source: sdk
    version: "0.0.99"
  source_span:
    dependency: transitive
    description:
      name: source_span
      sha256: dd904f795d4b4f3b870833847c461801f6750a9fa8e61ea5ac53f9422b31f250
      url: "https://pub.dev"
    source: hosted
    version: "1.9.1"
  stack_trace:
    dependency: transitive
    description:
      name: stack_trace
      sha256: c3c7d8edb15bee7f0f74debd4b9c5f3c2ea86766fe4178eb2a18eb30a0bdaed5
      url: "https://pub.dev"
    source: hosted
    version: "1.11.0"
  stream_channel:
    dependency: transitive
    description:
      name: stream_channel
      sha256: "83615bee9045c1d322bbbd1ba209b7a749c2cbcdcb3fdd1df8eb488b3279c1c8"
      url: "https://pub.dev"
    source: hosted
    version: "2.1.1"
  string_scanner:
    dependency: transitive
    description:
      name: string_scanner
      sha256: "556692adab6cfa87322a115640c11f13cb77b3f076ddcc5d6ae3c20242bedcde"
      url: "https://pub.dev"
    source: hosted
    version: "1.2.0"
  term_glyph:
    dependency: transitive
    description:
      name: term_glyph
      sha256: a29248a84fbb7c79282b40b8c72a1209db169a2e0542bce341da992fe1bc7e84
      url: "https://pub.dev"
    source: hosted
    version: "1.2.1"
  test_api:
    dependency: transitive
    description:
      name: test_api
      sha256: ad540f65f92caa91bf21dfc8ffb8c589d6e4dc0c2267818b4cc2792857706206
      url: "https://pub.dev"
    source: hosted
    version: "0.4.16"
  vector_math:
    dependency: transitive
    description:
      name: vector_math
      sha256: "80b3257d1492ce4d091729e3a67a60407d227c27241d6927be0130c98e741803"
      url: "https://pub.dev"
    source: hosted
    version: "2.1.4"
  visibility_detector:
    dependency: "direct main"
    description:
      name: visibility_detector
      sha256: "15c54a459ec2c17b4705450483f3d5a2858e733aee893dcee9d75fd04814940d"
      url: "https://pub.dev"
    source: hosted
    version: "0.3.3"
  wakelock:
    dependency: "direct main"
    description:
      name: wakelock
      sha256: "769ecf42eb2d07128407b50cb93d7c10bd2ee48f0276ef0119db1d25cc2f87db"
      url: "https://pub.dev"
    source: hosted
    version: "0.6.2"
  wakelock_macos:
    dependency: transitive
    description:
      name: wakelock_macos
      sha256: "047c6be2f88cb6b76d02553bca5a3a3b95323b15d30867eca53a19a0a319d4cd"
      url: "https://pub.dev"
    source: hosted
    version: "0.4.0"
  wakelock_platform_interface:
    dependency: transitive
    description:
      name: wakelock_platform_interface
      sha256: "1f4aeb81fb592b863da83d2d0f7b8196067451e4df91046c26b54a403f9de621"
      url: "https://pub.dev"
    source: hosted
    version: "0.3.0"
  wakelock_web:
    dependency: transitive
    description:
      name: wakelock_web
      sha256: "1b256b811ee3f0834888efddfe03da8d18d0819317f20f6193e2922b41a501b5"
      url: "https://pub.dev"
    source: hosted
    version: "0.4.0"
  wakelock_windows:
    dependency: transitive
    description:
      name: wakelock_windows
      sha256: "857f77b3fe6ae82dd045455baa626bc4b93cb9bb6c86bf3f27c182167c3a5567"
      url: "https://pub.dev"
    source: hosted
    version: "0.2.1"
  win32:
    dependency: transitive
    description:
      name: win32
      sha256: "1952a663c0e34fbde55916010d54bbb249bf5f2583113c497602f0ee01c6faa4"
      url: "https://pub.dev"
    source: hosted
    version: "3.0.0"
  xdg_directories:
    dependency: transitive
    description:
      name: xdg_directories
      sha256: "11541eedefbcaec9de35aa82650b695297ce668662bbd6e3911a7fabdbde589f"
      url: "https://pub.dev"
    source: hosted
    version: "0.2.0+2"
  xml:
    dependency: "direct main"
    description:
      name: xml
      sha256: ac0e3f4bf00ba2708c33fbabbbe766300e509f8c82dbd4ab6525039813f7e2fb
      url: "https://pub.dev"
    source: hosted
    version: "6.1.0"
sdks:
  dart: ">=2.18.0 <3.0.0"
  flutter: ">=3.1.0-0"<|MERGE_RESOLUTION|>--- conflicted
+++ resolved
@@ -257,17 +257,10 @@
     dependency: transitive
     description:
       name: plugin_platform_interface
-<<<<<<< HEAD
-      sha256: "6a2128648c854906c53fa8e33986fc0247a1116122f9534dd20e3ab9e16a32bc"
-      url: "https://pub.dev"
-    source: hosted
-    version: "2.1.4"
-=======
       sha256: dbf0f707c78beedc9200146ad3cb0ab4d5da13c246336987be6940f026500d3a
       url: "https://pub.dev"
     source: hosted
     version: "2.1.3"
->>>>>>> 61621be0
   process:
     dependency: transitive
     description:
