name: better_player
description: Advanced video player based on video_player and Chewie. It's solves many typical use cases and it's easy to run.
version: 0.0.83
# Disabled because of warning from analyzer
# authors:
#  - Jakub Homlala <jhomlala@gmail.com>
homepage: https://github.com/jhomlala/betterplayer
documentation: https://jhomlala.github.io/betterplayer/

environment:
  sdk: '>=2.12.0 <3.0.0'
  flutter: ">=2.2.3"

dependencies:
  flutter:
    sdk: flutter
  cupertino_icons: ^1.0.5
  wakelock: ^0.6.2
  meta: ^1.8.0
  flutter_widget_from_html_core: ^0.8.5+3
<<<<<<< HEAD
  visibility_detector: ^0.2.2
  path_provider: ^2.0.10
=======
  visibility_detector: ^0.3.3
  path_provider: ^2.0.11
>>>>>>> 91a96255
  collection: ^1.16.0
  xml: ^6.1.0

dev_dependencies:
  lint: ^1.10.0
  flutter_test:
    sdk: flutter
  flutter_localizations:
    sdk: flutter

flutter:
  plugin:
    platforms:
      android:
        package: com.jhomlala.better_player
        pluginClass: BetterPlayerPlugin
      ios:
        pluginClass: BetterPlayerPlugin<|MERGE_RESOLUTION|>--- conflicted
+++ resolved
@@ -18,13 +18,8 @@
   wakelock: ^0.6.2
   meta: ^1.8.0
   flutter_widget_from_html_core: ^0.8.5+3
-<<<<<<< HEAD
-  visibility_detector: ^0.2.2
-  path_provider: ^2.0.10
-=======
   visibility_detector: ^0.3.3
   path_provider: ^2.0.11
->>>>>>> 91a96255
   collection: ^1.16.0
   xml: ^6.1.0
 
